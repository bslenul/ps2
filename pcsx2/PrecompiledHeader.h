#ifndef PCSX2_PRECOMPILED_HEADER
#define PCSX2_PRECOMPILED_HEADER

//#pragma once

//////////////////////////////////////////////////////////////////////////////////////////
// Microsoft specific STL extensions for bounds checking and stuff: Enabled in devbuilds,
// disabled in release builds. :)

#ifdef _MSC_VER
#ifdef PCSX2_DEVBUILD
#	define _SECURE_SCL 1
#	define _SECURE_SCL_THROWS 1
#else
#	define _SECURE_SCL 0
#endif
#endif

#define NOMINMAX		// Disables other libs inclusion of their own min/max macros (we use std instead)

#ifdef _WIN32
// disable warning C4244: '=' : conversion from 'big' to 'small', possible loss of data
#	pragma warning(disable:4244)
#else
#	include <unistd.h>		// Non-Windows platforms need this
#endif

//////////////////////////////////////////////////////////////////////////////////////////
// Welcome wxWidgets to the party!

#include <wx/string.h>
#include <wx/tokenzr.h>
#include <wx/gdicmn.h>		// for wxPoint/wxRect stuff
#include <wx/intl.h>
#include <wx/log.h>
#include <wx/filename.h>

extern const wxRect wxDefaultRect;	// wxWidgets lacks one of its own.

//////////////////////////////////////////////////////////////////////////////////////////
// Include the STL junk that's actually handy.

#include <stdexcept>
#include <algorithm>
#include <vector>
#include <string>
#include <sstream>
#include <cstring>		// string.h under c++
#include <cstdio>		// stdio.h under c++
#include <cstdlib>
#include <iostream>

// ... and include some ANSI/POSIX C libs that are useful too, just for good measure.
// (these compile lightning fast with or without PCH, but they never change so
// might as well add them here)

#include <stddef.h>
#include <malloc.h>
#include <assert.h>
#include <sys/stat.h>
#include <pthread.h>

using std::string;		// we use it enough, so bring it into the global namespace.
using std::min;
using std::max;

typedef int BOOL;

#undef TRUE
#undef FALSE
#define TRUE  1
#define FALSE 0

// This should prove useful....
#define wxsFormat wxString::Format

// macro provided for tagging translation strings, without actually running them through the
// translator (which the _() does automatically, and sometimes we don't want that)
#define wxLt(a)  a

#define wxASSERT_MSG_A( cond, msg ) wxASSERT_MSG( cond, wxString::FromAscii(msg).c_str() );

//////////////////////////////////////////////////////////////////////////////////////////
// Begin Pcsx2 Includes: Add items here that are local to Pcsx2 but stay relatively
// unchanged for long periods of time, or happen to be used by almost everything, so they
// need a full recompile anyway, when modified (etc)

#include "zlib/zlib.h"
<<<<<<< HEAD

#include "PS2Etypes.h"
#include "Paths.h"
#include "Config.h"
=======
#include "Pcsx2Defs.h"
#include "MemcpyFast.h"
>>>>>>> 02506053
#include "StringUtils.h"
#include "Exceptions.h"
#include "MemcpyFast.h"


////////////////////////////////////////////////////////////////////
// Compiler/OS specific macros and defines -- Begin Section

#if defined(_MSC_VER)

#	define strnicmp _strnicmp
#	define stricmp _stricmp

#else	// must be GCC...

#	include <sys/types.h>
#	include <sys/timeb.h>

// Definitions added Feb 16, 2006 by efp
#	ifndef __declspec
#		define __declspec(x)
#	endif

static __forceinline u32 timeGetTime()
{
	struct timeb t;
	ftime(&t);
	return (u32)(t.time*1000+t.millitm);
}

#	ifndef strnicmp
#		define strnicmp strncasecmp
#	endif

#	ifndef stricmp
#		define stricmp strcasecmp
#	endif

#endif		// end GCC/Linux stuff

// compile-time assert
#ifndef C_ASSERT
#	define C_ASSERT(e) typedef char __C_ASSERT__[(e)?1:-1]
#endif

#ifndef __LINUX__
#	define __unused
#endif

//////////////////////////////////////////////////////////////////////////////////////////
// Forceinline macro that is enabled for RELEASE/PUBLIC builds ONLY.  (non-inline in devel)
// This is useful because forceinline can make certain types of debugging problematic since
// functions that look like they should be called won't breakpoint since their code is inlined.
// Henceforth, use release_inline for things which we want inlined on public/release builds but
// *not* in devel builds.

#ifdef PCSX2_DEVBUILD
#	define __releaseinline
#else
#	define __releaseinline __forceinline
#endif

<<<<<<< HEAD
//////////////////////////////////////////////////////////////
// Dev / Debug conditionals --
//   Consts for using if() statements instead of uglier #ifdef macros.
//   Abbreviated macros for dev/debug only consoles and msgboxes.

#ifdef PCSX2_DEVBUILD

#	define DevCon Console
#	define DevMsg MsgBox
	static const bool IsDevBuild = true;

#else

#	define DevCon 0&&Console
#	define DevMsg
	static const bool IsDevBuild = false;

#endif

#ifdef _DEBUG

#	define DbgCon Console
	static const bool IsDebugBuild = true;

#else

#	define DbgCon 0&&Console
	static const bool IsDebugBuild = false;

#endif

=======
//////////////////////////////////////////////////////////////////////////////////////////
// Dev / Debug conditionals --
//   Consts for using if() statements instead of uglier #ifdef macros.

#ifdef PCSX2_DEVBUILD
static const bool IsDevBuild = true;
#else
static const bool IsDevBuild = false;
#endif

#ifdef _DEBUG
static const bool IsDebugBuild = true;
#else
static const bool IsDebugBuild = false;
>>>>>>> 02506053
#endif<|MERGE_RESOLUTION|>--- conflicted
+++ resolved
@@ -86,15 +86,9 @@
 // need a full recompile anyway, when modified (etc)
 
 #include "zlib/zlib.h"
-<<<<<<< HEAD
-
-#include "PS2Etypes.h"
+#include "Pcsx2Defs.h"
 #include "Paths.h"
 #include "Config.h"
-=======
-#include "Pcsx2Defs.h"
-#include "MemcpyFast.h"
->>>>>>> 02506053
 #include "StringUtils.h"
 #include "Exceptions.h"
 #include "MemcpyFast.h"
@@ -157,39 +151,6 @@
 #	define __releaseinline __forceinline
 #endif
 
-<<<<<<< HEAD
-//////////////////////////////////////////////////////////////
-// Dev / Debug conditionals --
-//   Consts for using if() statements instead of uglier #ifdef macros.
-//   Abbreviated macros for dev/debug only consoles and msgboxes.
-
-#ifdef PCSX2_DEVBUILD
-
-#	define DevCon Console
-#	define DevMsg MsgBox
-	static const bool IsDevBuild = true;
-
-#else
-
-#	define DevCon 0&&Console
-#	define DevMsg
-	static const bool IsDevBuild = false;
-
-#endif
-
-#ifdef _DEBUG
-
-#	define DbgCon Console
-	static const bool IsDebugBuild = true;
-
-#else
-
-#	define DbgCon 0&&Console
-	static const bool IsDebugBuild = false;
-
-#endif
-
-=======
 //////////////////////////////////////////////////////////////////////////////////////////
 // Dev / Debug conditionals --
 //   Consts for using if() statements instead of uglier #ifdef macros.
@@ -204,5 +165,6 @@
 static const bool IsDebugBuild = true;
 #else
 static const bool IsDebugBuild = false;
->>>>>>> 02506053
+#endif
+
 #endif