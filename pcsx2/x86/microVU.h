--- conflicted
+++ resolved
@@ -94,10 +94,7 @@
 
 	microProgManager<0x4000> prog; // Micro Program Data
 
-<<<<<<< HEAD
-=======
 	FILE*	logFile;	 // Log File Pointer
->>>>>>> 02506053
 	VURegs*	regs;		 // VU Regs Struct
 	u8*		cache;		 // Dynarec Cache Start (where we will start writing the recompiled code to)
 	u8*		startFunct;	 // Ptr Function to the Start code for recompiled programs
