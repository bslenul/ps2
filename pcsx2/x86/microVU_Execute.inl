<<<<<<< HEAD
/*  Pcsx2 - Pc Ps2 Emulator
 *  Copyright (C) 2009  Pcsx2 Team
 *
 *  This program is free software; you can redistribute it and/or modify
 *  it under the terms of the GNU General Public License as published by
 *  the Free Software Foundation; either version 2 of the License, or
 *  (at your option) any later version.
 *  
 *  This program is distributed in the hope that it will be useful,
 *  but WITHOUT ANY WARRANTY; without even the implied warranty of
 *  MERCHANTABILITY or FITNESS FOR A PARTICULAR PURPOSE.  See the
 *  GNU General Public License for more details.
 *  
 *  You should have received a copy of the GNU General Public License
 *  along with this program; if not, write to the Free Software
 *  Foundation, Inc., 51 Franklin Street, Fifth Floor, Boston, MA  02110-1301, USA
 */

#pragma once

//------------------------------------------------------------------
// Dispatcher Functions
//------------------------------------------------------------------

// Generates the code for entering recompiled blocks
void mVUdispatcherA(mV) {
	mVU->startFunct = x86Ptr;

	// __fastcall = The first two DWORD or smaller arguments are passed in ECX and EDX registers; all other arguments are passed right to left.
	if (!isVU1)	{ CALLFunc((uptr)mVUexecuteVU0); }
	else		{ CALLFunc((uptr)mVUexecuteVU1); }

	// Backup cpu state
	PUSH32R(EBX);
	PUSH32R(EBP);
	PUSH32R(ESI);
	PUSH32R(EDI);

	// Load VU's MXCSR state
	SSE_LDMXCSR((uptr)&g_sseVUMXCSR);

	// Load Regs
#ifdef CHECK_MACROVU0
	MOV32MtoR(gprF0, (uptr)&mVU->regs->VI[REG_STATUS_FLAG].UL);
	MOV32RtoR(gprF1, gprF0);
	MOV32RtoR(gprF2, gprF0);
	MOV32RtoR(gprF3, gprF0);
#else
	mVUallocSFLAGd((uptr)&mVU->regs->VI[REG_STATUS_FLAG].UL, 1);
#endif
	
	SSE_MOVAPS_M128_to_XMM(xmmT1, (uptr)&mVU->regs->VI[REG_MAC_FLAG].UL);
	SSE_SHUFPS_XMM_to_XMM (xmmT1, xmmT1, 0);
	SSE_MOVAPS_XMM_to_M128((uptr)mVU->macFlag, xmmT1);

	SSE_MOVAPS_M128_to_XMM(xmmT1, (uptr)&mVU->regs->VI[REG_CLIP_FLAG].UL);
	SSE_SHUFPS_XMM_to_XMM (xmmT1, xmmT1, 0);
	SSE_MOVAPS_XMM_to_M128((uptr)mVU->clipFlag, xmmT1);

	SSE_MOVAPS_M128_to_XMM(xmmT1, (uptr)&mVU->regs->VI[REG_P].UL);
	SSE_MOVAPS_M128_to_XMM(xmmPQ, (uptr)&mVU->regs->VI[REG_Q].UL);
	SSE_SHUFPS_XMM_to_XMM(xmmPQ, xmmT1, 0); // wzyx = PPQQ

	// Jump to Recompiled Code Block
	JMPR(EAX);
}

// Generates the code to exit from recompiled blocks
void mVUdispatcherB(mV) {
	mVU->exitFunct = x86Ptr;

	// Load EE's MXCSR state
	SSE_LDMXCSR((uptr)&g_sseMXCSR);
	
	// __fastcall = The first two DWORD or smaller arguments are passed in ECX and EDX registers; all other arguments are passed right to left.
	if (!isVU1) { CALLFunc((uptr)mVUcleanUpVU0); }
	else		{ CALLFunc((uptr)mVUcleanUpVU1); }

	// Restore cpu state
	POP32R(EDI);
	POP32R(ESI);
	POP32R(EBP);
	POP32R(EBX);

	RET();

	mVUcacheCheck(x86Ptr, mVU->cache, 0x1000);
}

//------------------------------------------------------------------
// Execution Functions
//------------------------------------------------------------------

// Executes for number of cycles
microVUx(void*) __fastcall mVUexecute(u32 startPC, u32 cycles) {

	microVU* mVU = mVUx;
	//mVUprint("microVU%x: startPC = 0x%x, cycles = 0x%x", params vuIndex, startPC, cycles);
	
	mVUsearchProg<vuIndex>(); // Find and set correct program
	mVU->cycles		 = cycles;
	mVU->totalCycles = cycles;

	x86SetPtr(mVU->prog.x86ptr); // Set x86ptr to where last program left off
	return mVUblockFetch(mVU, startPC, (uptr)&mVU->prog.lpState);
}

//------------------------------------------------------------------
// Cleanup Functions
//------------------------------------------------------------------

microVUx(void) mVUcleanUp() {
	microVU* mVU = mVUx;
	//mVUprint("microVU: Program exited successfully!");
	//mVUprint("microVU: VF0 = {%x,%x,%x,%x}", params mVU->regs->VF[0].UL[0], mVU->regs->VF[0].UL[1], mVU->regs->VF[0].UL[2], mVU->regs->VF[0].UL[3]);
	//mVUprint("microVU: VI0 = %x", params mVU->regs->VI[0].UL);
	mVU->prog.x86ptr = x86Ptr;
	mVUcacheCheck(x86Ptr, mVU->prog.x86start, (uptr)(mVU->prog.x86end - mVU->prog.x86start));
	mVU->cycles = mVU->totalCycles - mVU->cycles;
	mVU->regs->cycle += mVU->cycles;
	cpuRegs.cycle += ((mVU->cycles < 3000) ? mVU->cycles : 3000) * EmuConfig.Speedhacks.VUCycleSteal;
	//static int ax = 0; ax++;
	//if (!(ax % 100000)) {
	//	for (u32 i = 0; i < (mVU->progSize / 2); i++) {
	//		if (mVUcurProg.block[i]) {
	//			mVUcurProg.block[i]->printInfo();
	//		}
	//	}
	//}
}

//------------------------------------------------------------------
// Caller Functions
//------------------------------------------------------------------

void* __fastcall mVUexecuteVU0(u32 startPC, u32 cycles) { return mVUexecute<0>(startPC, cycles); }
void* __fastcall mVUexecuteVU1(u32 startPC, u32 cycles) { return mVUexecute<1>(startPC, cycles); }
void  __fastcall mVUcleanUpVU0() { mVUcleanUp<0>(); }
void  __fastcall mVUcleanUpVU1() { mVUcleanUp<1>(); }
=======
/*  Pcsx2 - Pc Ps2 Emulator
 *  Copyright (C) 2009  Pcsx2 Team
 *
 *  This program is free software; you can redistribute it and/or modify
 *  it under the terms of the GNU General Public License as published by
 *  the Free Software Foundation; either version 2 of the License, or
 *  (at your option) any later version.
 *  
 *  This program is distributed in the hope that it will be useful,
 *  but WITHOUT ANY WARRANTY; without even the implied warranty of
 *  MERCHANTABILITY or FITNESS FOR A PARTICULAR PURPOSE.  See the
 *  GNU General Public License for more details.
 *  
 *  You should have received a copy of the GNU General Public License
 *  along with this program; if not, write to the Free Software
 *  Foundation, Inc., 51 Franklin Street, Fifth Floor, Boston, MA  02110-1301, USA
 */

#pragma once

//------------------------------------------------------------------
// Dispatcher Functions
//------------------------------------------------------------------

// Generates the code for entering recompiled blocks
void mVUdispatcherA(mV) {
	mVU->startFunct = x86Ptr;

	// __fastcall = The first two DWORD or smaller arguments are passed in ECX and EDX registers; all other arguments are passed right to left.
	if (!isVU1)	{ CALLFunc((uptr)mVUexecuteVU0); }
	else		{ CALLFunc((uptr)mVUexecuteVU1); }

	// Backup cpu state
	PUSH32R(EBX);
	PUSH32R(EBP);
	PUSH32R(ESI);
	PUSH32R(EDI);

	// Load VU's MXCSR state
	SSE_LDMXCSR((uptr)&g_sseVUMXCSR);

	// Load Regs
#ifdef CHECK_MACROVU0
	MOV32MtoR(gprF0, (uptr)&mVU->regs->VI[REG_STATUS_FLAG].UL);
	MOV32RtoR(gprF1, gprF0);
	MOV32RtoR(gprF2, gprF0);
	MOV32RtoR(gprF3, gprF0);
#else
	mVUallocSFLAGd((uptr)&mVU->regs->VI[REG_STATUS_FLAG].UL, 1);
#endif
	
	SSE_MOVAPS_M128_to_XMM(xmmT1, (uptr)&mVU->regs->VI[REG_MAC_FLAG].UL);
	SSE_SHUFPS_XMM_to_XMM (xmmT1, xmmT1, 0);
	SSE_MOVAPS_XMM_to_M128((uptr)mVU->macFlag, xmmT1);

	SSE_MOVAPS_M128_to_XMM(xmmT1, (uptr)&mVU->regs->VI[REG_CLIP_FLAG].UL);
	SSE_SHUFPS_XMM_to_XMM (xmmT1, xmmT1, 0);
	SSE_MOVAPS_XMM_to_M128((uptr)mVU->clipFlag, xmmT1);

	SSE_MOVAPS_M128_to_XMM(xmmT1, (uptr)&mVU->regs->VI[REG_P].UL);
	SSE_MOVAPS_M128_to_XMM(xmmPQ, (uptr)&mVU->regs->VI[REG_Q].UL);
	SSE_SHUFPS_XMM_to_XMM(xmmPQ, xmmT1, 0); // wzyx = PPQQ

	// Jump to Recompiled Code Block
	JMPR(EAX);
}

// Generates the code to exit from recompiled blocks
void mVUdispatcherB(mV) {
	mVU->exitFunct = x86Ptr;

	// Load EE's MXCSR state
	SSE_LDMXCSR((uptr)&g_sseMXCSR);
	
	// __fastcall = The first two DWORD or smaller arguments are passed in ECX and EDX registers; all other arguments are passed right to left.
	if (!isVU1) { CALLFunc((uptr)mVUcleanUpVU0); }
	else		{ CALLFunc((uptr)mVUcleanUpVU1); }

	// Restore cpu state
	POP32R(EDI);
	POP32R(ESI);
	POP32R(EBP);
	POP32R(EBX);

	RET();

	mVUcacheCheck(x86Ptr, mVU->cache, 0x1000);
}

//------------------------------------------------------------------
// Execution Functions
//------------------------------------------------------------------

// Executes for number of cycles
microVUx(void*) __fastcall mVUexecute(u32 startPC, u32 cycles) {

	microVU* mVU = mVUx;
	//mVUprint("microVU%x: startPC = 0x%x, cycles = 0x%x", params vuIndex, startPC, cycles);
	
	mVUsearchProg<vuIndex>(); // Find and set correct program
	mVU->cycles		 = cycles;
	mVU->totalCycles = cycles;

	x86SetPtr(mVU->prog.x86ptr); // Set x86ptr to where last program left off
	return mVUblockFetch(mVU, startPC, (uptr)&mVU->prog.lpState);
}

//------------------------------------------------------------------
// Cleanup Functions
//------------------------------------------------------------------

microVUx(void) mVUcleanUp() {
	microVU* mVU = mVUx;
	//mVUprint("microVU: Program exited successfully!");
	//mVUprint("microVU: VF0 = {%x,%x,%x,%x}", params mVU->regs->VF[0].UL[0], mVU->regs->VF[0].UL[1], mVU->regs->VF[0].UL[2], mVU->regs->VF[0].UL[3]);
	//mVUprint("microVU: VI0 = %x", params mVU->regs->VI[0].UL);
	mVU->prog.x86ptr = x86Ptr;
	mVUcacheCheck(x86Ptr, mVU->prog.x86start, (uptr)(mVU->prog.x86end - mVU->prog.x86start));
	mVU->cycles = mVU->totalCycles - mVU->cycles;
	mVU->regs->cycle += mVU->cycles;
	cpuRegs.cycle += ((mVU->cycles < 3000) ? mVU->cycles : 3000) * Config.Hacks.VUCycleSteal;
	//static int ax = 0; ax++;
	//if (!(ax % 100000)) {
	//	for (u32 i = 0; i < (mVU->progSize / 2); i++) {
	//		if (mVUcurProg.block[i]) {
	//			mVUcurProg.block[i]->printInfo(i*8);
	//		}
	//	}
	//}
}

//------------------------------------------------------------------
// Caller Functions
//------------------------------------------------------------------

void* __fastcall mVUexecuteVU0(u32 startPC, u32 cycles) { return mVUexecute<0>(startPC, cycles); }
void* __fastcall mVUexecuteVU1(u32 startPC, u32 cycles) { return mVUexecute<1>(startPC, cycles); }
void  __fastcall mVUcleanUpVU0() { mVUcleanUp<0>(); }
void  __fastcall mVUcleanUpVU1() { mVUcleanUp<1>(); }

>>>>>>> bfdb4693
<|MERGE_RESOLUTION|>--- conflicted
+++ resolved
@@ -1,4 +1,3 @@
-<<<<<<< HEAD
 /*  Pcsx2 - Pc Ps2 Emulator
  *  Copyright (C) 2009  Pcsx2 Team
  *
@@ -124,146 +123,6 @@
 	//if (!(ax % 100000)) {
 	//	for (u32 i = 0; i < (mVU->progSize / 2); i++) {
 	//		if (mVUcurProg.block[i]) {
-	//			mVUcurProg.block[i]->printInfo();
-	//		}
-	//	}
-	//}
-}
-
-//------------------------------------------------------------------
-// Caller Functions
-//------------------------------------------------------------------
-
-void* __fastcall mVUexecuteVU0(u32 startPC, u32 cycles) { return mVUexecute<0>(startPC, cycles); }
-void* __fastcall mVUexecuteVU1(u32 startPC, u32 cycles) { return mVUexecute<1>(startPC, cycles); }
-void  __fastcall mVUcleanUpVU0() { mVUcleanUp<0>(); }
-void  __fastcall mVUcleanUpVU1() { mVUcleanUp<1>(); }
-=======
-/*  Pcsx2 - Pc Ps2 Emulator
- *  Copyright (C) 2009  Pcsx2 Team
- *
- *  This program is free software; you can redistribute it and/or modify
- *  it under the terms of the GNU General Public License as published by
- *  the Free Software Foundation; either version 2 of the License, or
- *  (at your option) any later version.
- *  
- *  This program is distributed in the hope that it will be useful,
- *  but WITHOUT ANY WARRANTY; without even the implied warranty of
- *  MERCHANTABILITY or FITNESS FOR A PARTICULAR PURPOSE.  See the
- *  GNU General Public License for more details.
- *  
- *  You should have received a copy of the GNU General Public License
- *  along with this program; if not, write to the Free Software
- *  Foundation, Inc., 51 Franklin Street, Fifth Floor, Boston, MA  02110-1301, USA
- */
-
-#pragma once
-
-//------------------------------------------------------------------
-// Dispatcher Functions
-//------------------------------------------------------------------
-
-// Generates the code for entering recompiled blocks
-void mVUdispatcherA(mV) {
-	mVU->startFunct = x86Ptr;
-
-	// __fastcall = The first two DWORD or smaller arguments are passed in ECX and EDX registers; all other arguments are passed right to left.
-	if (!isVU1)	{ CALLFunc((uptr)mVUexecuteVU0); }
-	else		{ CALLFunc((uptr)mVUexecuteVU1); }
-
-	// Backup cpu state
-	PUSH32R(EBX);
-	PUSH32R(EBP);
-	PUSH32R(ESI);
-	PUSH32R(EDI);
-
-	// Load VU's MXCSR state
-	SSE_LDMXCSR((uptr)&g_sseVUMXCSR);
-
-	// Load Regs
-#ifdef CHECK_MACROVU0
-	MOV32MtoR(gprF0, (uptr)&mVU->regs->VI[REG_STATUS_FLAG].UL);
-	MOV32RtoR(gprF1, gprF0);
-	MOV32RtoR(gprF2, gprF0);
-	MOV32RtoR(gprF3, gprF0);
-#else
-	mVUallocSFLAGd((uptr)&mVU->regs->VI[REG_STATUS_FLAG].UL, 1);
-#endif
-	
-	SSE_MOVAPS_M128_to_XMM(xmmT1, (uptr)&mVU->regs->VI[REG_MAC_FLAG].UL);
-	SSE_SHUFPS_XMM_to_XMM (xmmT1, xmmT1, 0);
-	SSE_MOVAPS_XMM_to_M128((uptr)mVU->macFlag, xmmT1);
-
-	SSE_MOVAPS_M128_to_XMM(xmmT1, (uptr)&mVU->regs->VI[REG_CLIP_FLAG].UL);
-	SSE_SHUFPS_XMM_to_XMM (xmmT1, xmmT1, 0);
-	SSE_MOVAPS_XMM_to_M128((uptr)mVU->clipFlag, xmmT1);
-
-	SSE_MOVAPS_M128_to_XMM(xmmT1, (uptr)&mVU->regs->VI[REG_P].UL);
-	SSE_MOVAPS_M128_to_XMM(xmmPQ, (uptr)&mVU->regs->VI[REG_Q].UL);
-	SSE_SHUFPS_XMM_to_XMM(xmmPQ, xmmT1, 0); // wzyx = PPQQ
-
-	// Jump to Recompiled Code Block
-	JMPR(EAX);
-}
-
-// Generates the code to exit from recompiled blocks
-void mVUdispatcherB(mV) {
-	mVU->exitFunct = x86Ptr;
-
-	// Load EE's MXCSR state
-	SSE_LDMXCSR((uptr)&g_sseMXCSR);
-	
-	// __fastcall = The first two DWORD or smaller arguments are passed in ECX and EDX registers; all other arguments are passed right to left.
-	if (!isVU1) { CALLFunc((uptr)mVUcleanUpVU0); }
-	else		{ CALLFunc((uptr)mVUcleanUpVU1); }
-
-	// Restore cpu state
-	POP32R(EDI);
-	POP32R(ESI);
-	POP32R(EBP);
-	POP32R(EBX);
-
-	RET();
-
-	mVUcacheCheck(x86Ptr, mVU->cache, 0x1000);
-}
-
-//------------------------------------------------------------------
-// Execution Functions
-//------------------------------------------------------------------
-
-// Executes for number of cycles
-microVUx(void*) __fastcall mVUexecute(u32 startPC, u32 cycles) {
-
-	microVU* mVU = mVUx;
-	//mVUprint("microVU%x: startPC = 0x%x, cycles = 0x%x", params vuIndex, startPC, cycles);
-	
-	mVUsearchProg<vuIndex>(); // Find and set correct program
-	mVU->cycles		 = cycles;
-	mVU->totalCycles = cycles;
-
-	x86SetPtr(mVU->prog.x86ptr); // Set x86ptr to where last program left off
-	return mVUblockFetch(mVU, startPC, (uptr)&mVU->prog.lpState);
-}
-
-//------------------------------------------------------------------
-// Cleanup Functions
-//------------------------------------------------------------------
-
-microVUx(void) mVUcleanUp() {
-	microVU* mVU = mVUx;
-	//mVUprint("microVU: Program exited successfully!");
-	//mVUprint("microVU: VF0 = {%x,%x,%x,%x}", params mVU->regs->VF[0].UL[0], mVU->regs->VF[0].UL[1], mVU->regs->VF[0].UL[2], mVU->regs->VF[0].UL[3]);
-	//mVUprint("microVU: VI0 = %x", params mVU->regs->VI[0].UL);
-	mVU->prog.x86ptr = x86Ptr;
-	mVUcacheCheck(x86Ptr, mVU->prog.x86start, (uptr)(mVU->prog.x86end - mVU->prog.x86start));
-	mVU->cycles = mVU->totalCycles - mVU->cycles;
-	mVU->regs->cycle += mVU->cycles;
-	cpuRegs.cycle += ((mVU->cycles < 3000) ? mVU->cycles : 3000) * Config.Hacks.VUCycleSteal;
-	//static int ax = 0; ax++;
-	//if (!(ax % 100000)) {
-	//	for (u32 i = 0; i < (mVU->progSize / 2); i++) {
-	//		if (mVUcurProg.block[i]) {
 	//			mVUcurProg.block[i]->printInfo(i*8);
 	//		}
 	//	}
@@ -278,5 +137,3 @@
 void* __fastcall mVUexecuteVU1(u32 startPC, u32 cycles) { return mVUexecute<1>(startPC, cycles); }
 void  __fastcall mVUcleanUpVU0() { mVUcleanUp<0>(); }
 void  __fastcall mVUcleanUpVU1() { mVUcleanUp<1>(); }
-
->>>>>>> bfdb4693
