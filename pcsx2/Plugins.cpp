/*  Pcsx2 - Pc Ps2 Emulator
 *  Copyright (C) 2002-2009  Pcsx2 Team
 *
 *  This program is free software; you can redistribute it and/or modify
 *  it under the terms of the GNU General Public License as published by
 *  the Free Software Foundation; either version 2 of the License, or
 *  (at your option) any later version.
 *
 *  This program is distributed in the hope that it will be useful,
 *  but WITHOUT ANY WARRANTY; without even the implied warranty of
 *  MERCHANTABILITY or FITNESS FOR A PARTICULAR PURPOSE.  See the
 *  GNU General Public License for more details.
 *
 *  You should have received a copy of the GNU General Public License
 *  along with this program; if not, write to the Free Software
 *  Foundation, Inc., 51 Franklin Street, Fifth Floor, Boston, MA  02110-1301, USA
 */

#include "PrecompiledHeader.h"
#include "RedtapeWindows.h"

#include "IopCommon.h"
#include "GS.h"
#include "HostGui.h"

_GSinit            GSinit;
_GSopen            GSopen;
_GSclose           GSclose;
_GSshutdown        GSshutdown;
_GSvsync           GSvsync;
_GSgifTransfer1    GSgifTransfer1;
_GSgifTransfer2    GSgifTransfer2;
_GSgifTransfer3    GSgifTransfer3;
_GSgetLastTag      GSgetLastTag;
_GSgifSoftReset    GSgifSoftReset;
_GSreadFIFO        GSreadFIFO;
_GSreadFIFO2       GSreadFIFO2;

_GSkeyEvent        GSkeyEvent;
_GSchangeSaveState GSchangeSaveState;
_GSmakeSnapshot	   GSmakeSnapshot;
_GSmakeSnapshot2   GSmakeSnapshot2;
_GSirqCallback 	   GSirqCallback;
_GSprintf      	   GSprintf;
_GSsetBaseMem 	   GSsetBaseMem;
_GSsetGameCRC		GSsetGameCRC;
_GSsetFrameSkip	   GSsetFrameSkip;
_GSsetupRecording GSsetupRecording;
_GSreset		   GSreset;
_GSwriteCSR		   GSwriteCSR;
_GSgetDriverInfo   GSgetDriverInfo;
#ifdef _WINDOWS_
_GSsetWindowInfo   GSsetWindowInfo;
#endif
_GSfreeze          GSfreeze;
_GSconfigure       GSconfigure;
_GStest            GStest;
_GSabout           GSabout;

// PAD1
_PADinit           PAD1init;
_PADopen           PAD1open;
_PADclose          PAD1close;
_PADshutdown       PAD1shutdown;
_PADkeyEvent       PAD1keyEvent;
_PADstartPoll      PAD1startPoll;
_PADpoll           PAD1poll;
_PADquery          PAD1query;
_PADupdate         PAD1update;

_PADgsDriverInfo   PAD1gsDriverInfo;
_PADconfigure      PAD1configure;
_PADtest           PAD1test;
_PADabout          PAD1about;
_PADfreeze         PAD1freeze;
_PADsetSlot        PAD1setSlot;
_PADqueryMtap      PAD1queryMtap;

// PAD2
_PADinit           PAD2init;
_PADopen           PAD2open;
_PADclose          PAD2close;
_PADshutdown       PAD2shutdown;
_PADkeyEvent       PAD2keyEvent;
_PADstartPoll      PAD2startPoll;
_PADpoll           PAD2poll;
_PADquery          PAD2query;
_PADupdate         PAD2update;

_PADgsDriverInfo   PAD2gsDriverInfo;
_PADconfigure      PAD2configure;
_PADtest           PAD2test;
_PADabout          PAD2about;
_PADfreeze         PAD2freeze;
_PADsetSlot        PAD2setSlot;
_PADqueryMtap      PAD2queryMtap;

// SIO[2]
_SIOinit           SIOinit[2][9];
_SIOopen           SIOopen[2][9];
_SIOclose          SIOclose[2][9];
_SIOshutdown       SIOshutdown[2][9];
_SIOstartPoll      SIOstartPoll[2][9];
_SIOpoll           SIOpoll[2][9];
_SIOquery          SIOquery[2][9];

_SIOconfigure      SIOconfigure[2][9];
_SIOtest           SIOtest[2][9];
_SIOabout          SIOabout[2][9];

// SPU2
_SPU2init          SPU2init;
_SPU2open          SPU2open;
_SPU2close         SPU2close;
_SPU2shutdown      SPU2shutdown;
_SPU2write         SPU2write;
_SPU2read          SPU2read;
_SPU2readDMA4Mem   SPU2readDMA4Mem;
_SPU2writeDMA4Mem  SPU2writeDMA4Mem;
_SPU2interruptDMA4 SPU2interruptDMA4;
_SPU2readDMA7Mem   SPU2readDMA7Mem;
_SPU2writeDMA7Mem  SPU2writeDMA7Mem;
_SPU2setDMABaseAddr SPU2setDMABaseAddr;
_SPU2interruptDMA7 SPU2interruptDMA7;
_SPU2ReadMemAddr   SPU2ReadMemAddr;
_SPU2setupRecording SPU2setupRecording;
_SPU2WriteMemAddr   SPU2WriteMemAddr;
_SPU2irqCallback   SPU2irqCallback;

_SPU2setClockPtr   SPU2setClockPtr;
_SPU2setTimeStretcher SPU2setTimeStretcher;

_SPU2async         SPU2async;
_SPU2freeze        SPU2freeze;
_SPU2configure     SPU2configure;
_SPU2test          SPU2test;
_SPU2about         SPU2about;

// CDVD
_CDVDinit          CDVDinit;
_CDVDopen          CDVDopen;
_CDVDclose         CDVDclose;
_CDVDshutdown      CDVDshutdown;
_CDVDreadTrack     CDVDreadTrack;
_CDVDgetBuffer     CDVDgetBuffer;
_CDVDreadSubQ      CDVDreadSubQ;
_CDVDgetTN         CDVDgetTN;
_CDVDgetTD         CDVDgetTD;
_CDVDgetTOC        CDVDgetTOC;
_CDVDgetDiskType   CDVDgetDiskType;
_CDVDgetTrayStatus CDVDgetTrayStatus;
_CDVDctrlTrayOpen  CDVDctrlTrayOpen;
_CDVDctrlTrayClose CDVDctrlTrayClose;

_CDVDconfigure     CDVDconfigure;
_CDVDtest          CDVDtest;
_CDVDabout         CDVDabout;
_CDVDnewDiskCB     CDVDnewDiskCB;

// DEV9
_DEV9init          DEV9init;
_DEV9open          DEV9open;
_DEV9close         DEV9close;
_DEV9shutdown      DEV9shutdown;
_DEV9read8         DEV9read8;
_DEV9read16        DEV9read16;
_DEV9read32        DEV9read32;
_DEV9write8        DEV9write8;
_DEV9write16       DEV9write16;
_DEV9write32       DEV9write32;
_DEV9readDMA8Mem   DEV9readDMA8Mem;
_DEV9writeDMA8Mem  DEV9writeDMA8Mem;
_DEV9irqCallback   DEV9irqCallback;
_DEV9irqHandler    DEV9irqHandler;

_DEV9configure     DEV9configure;
_DEV9freeze        DEV9freeze;
_DEV9test          DEV9test;
_DEV9about         DEV9about;

// USB
_USBinit           USBinit;
_USBopen           USBopen;
_USBclose          USBclose;
_USBshutdown       USBshutdown;
_USBread8          USBread8;
_USBread16         USBread16;
_USBread32         USBread32;
_USBwrite8         USBwrite8;
_USBwrite16        USBwrite16;
_USBwrite32        USBwrite32;
_USBasync          USBasync;

_USBirqCallback    USBirqCallback;
_USBirqHandler     USBirqHandler;
_USBsetRAM         USBsetRAM;

_USBconfigure      USBconfigure;
_USBfreeze         USBfreeze;
_USBtest           USBtest;
_USBabout          USBabout;

// FW
_FWinit            FWinit;
_FWopen            FWopen;
_FWclose           FWclose;
_FWshutdown        FWshutdown;
_FWread32          FWread32;
_FWwrite32         FWwrite32;
_FWirqCallback     FWirqCallback;

_FWconfigure       FWconfigure;
_FWfreeze          FWfreeze;
_FWtest            FWtest;
_FWabout           FWabout;

DEV9handler dev9Handler;
USBhandler usbHandler;
uptr pDsp;

#ifdef _not_wxWidgets_Land_

enum PluginTypes
{
	GS = 0,
	PAD,
	PAD1,
	PAD2,
	SPU2,
	CDVD,
	DEV9,
	USB,
	FW
};

int PS2E_LT[9] = { 
PS2E_LT_GS, 
PS2E_LT_PAD,PS2E_LT_PAD, PS2E_LT_PAD, 
PS2E_LT_SPU2, 
PS2E_LT_CDVD, 
PS2E_LT_DEV9,
PS2E_LT_USB,
PS2E_LT_FW};

int PS2E_VERSION[9] = {
PS2E_GS_VERSION, 
PS2E_PAD_VERSION,PS2E_PAD_VERSION, PS2E_PAD_VERSION, 
PS2E_SPU2_VERSION, 
PS2E_CDVD_VERSION, 
PS2E_DEV9_VERSION,
PS2E_USB_VERSION,
PS2E_FW_VERSION};

#define Sfy(x) #x
#define Strfy(x) Sfy(x)
#define MapSymbolVarType(var,type,name) var = (type)SysLoadSym(drv,Strfy(name))
#define MapSymbolVar(var,name) MapSymbolVarType(var,_##name,name)
#define MapSymbolVar_Fallback(var,name,fallback) if((MapSymbolVar(var,name))==NULL) var = fallback
#define MapSymbolVar_Error(var,name) if((MapSymbolVar(var,name))==NULL) \
{ \
	const char* errString = SysLibError(); \
	Msgbox::Alert("%s: Error loading %hs: %s", params &filename, #name, errString); \
	return -1; \
}

#define MapSymbol(name) MapSymbolVar(name,name)
#define MapSymbol_Fallback(name,fallback) MapSymbolVar_Fallback(name,name,fallback)
#define MapSymbol_Error(name) MapSymbolVar_Error(name,name)

// for pad1/2
#define MapSymbolPAD(var,name) MapSymbolVar(var##name,PAD##name)
#define MapSymbolPAD_Fallback(var,name) if((MapSymbolVarType(var##name,_PAD##name,PAD##name))==NULL) var##name = var##_##name
#define MapSymbolPAD_Error(var,name) MapSymbolVar_Error(var##name,PAD##name)

void *GSplugin;

<<<<<<< HEAD
int _TestPS2Esyms(void* drv, int type, int expected_version, const wxString& filename)
=======
static int _TestPS2Esyms(void* drv, int type, int expected_version, const string& filename)
>>>>>>> 60e1fcff
{
	_PS2EgetLibType PS2EgetLibType;
	_PS2EgetLibVersion2 PS2EgetLibVersion2;
	_PS2EgetLibName PS2EgetLibName;

	MapSymbol_Error(PS2EgetLibType);
	MapSymbol_Error(PS2EgetLibVersion2);
	MapSymbol_Error(PS2EgetLibName);

	int actual_version = ((PS2EgetLibVersion2(type) >> 16)&0xff);

	if( actual_version != expected_version) {
		Msgbox::Alert("Can't load '%s', wrong PS2E version (%x != %x)", params filename.c_str(), actual_version, expected_version);
		return -1;
	}

	return 0;
}

static __forceinline bool TestPS2Esyms(void* &drv, PluginTypes type, const string& filename) 
{
	if (_TestPS2Esyms(drv, PS2E_LT[type],PS2E_VERSION[type],filename) < 0) return false;
	return true;
}

void CALLBACK GS_printf(int timeout, char *fmt, ...) {
	va_list list;
	char msg[512];

	va_start(list, fmt);
	vsprintf(msg, fmt, list);
	va_end(list);

	Console::WriteLn(msg);
}

s32  CALLBACK GS_freeze(int mode, freezeData *data) { data->size = 0; return 0; }
void CALLBACK GS_keyEvent(keyEvent *ev) {}
void CALLBACK GS_makeSnapshot(const char *path) {}
void CALLBACK GS_irqCallback(void (*callback)()) {}
void CALLBACK GS_configure() {}
void CALLBACK GS_about() {}
s32  CALLBACK GS_test() { return 0; }

int LoadGSplugin(const wxString& filename)
{
	void *drv;

	GSplugin = SysLoadLibrary(filename.c_str());
	if (GSplugin == NULL) { Msgbox::Alert ("Could Not Load GS Plugin '%hs': %s", params &filename, SysLibError()); return -1; }
	drv = GSplugin;
	if (!TestPS2Esyms(drv, GS, filename)) return -1;
	MapSymbol_Error(GSinit);
	MapSymbol_Error(GSshutdown);
	MapSymbol_Error(GSopen);
	MapSymbol_Error(GSclose);
	MapSymbol_Error(GSgifTransfer1);
	MapSymbol_Error(GSgifTransfer2);
	MapSymbol_Error(GSgifTransfer3);
	MapSymbol_Error(GSreadFIFO);
	MapSymbol(GSgetLastTag);
	MapSymbol(GSreadFIFO2); // optional
	MapSymbol_Error(GSvsync);

	MapSymbol_Fallback(GSkeyEvent,GS_keyEvent);
	MapSymbol(GSchangeSaveState);
	MapSymbol(GSgifSoftReset);
	MapSymbol_Fallback(GSmakeSnapshot,GS_makeSnapshot);
	MapSymbol_Fallback(GSirqCallback,GS_irqCallback);
	MapSymbol_Fallback(GSprintf,GS_printf);
	MapSymbol_Error(GSsetBaseMem);
	MapSymbol(GSsetGameCRC);
	MapSymbol_Error(GSreset);
	MapSymbol_Error(GSwriteCSR);
	MapSymbol(GSmakeSnapshot2);
	MapSymbol(GSgetDriverInfo);

	MapSymbol(GSsetFrameSkip);
	MapSymbol(GSsetupRecording);

#ifdef _WIN32
	MapSymbol(GSsetWindowInfo);
#endif
	MapSymbol_Fallback(GSfreeze,GS_freeze);
	MapSymbol_Fallback(GSconfigure,GS_configure);
	MapSymbol_Fallback(GSabout,GS_about);
	MapSymbol_Fallback(GStest,GS_test);

	return 0;
}

void *PAD1plugin;

void CALLBACK PAD1_configure() {}
void CALLBACK PAD1_about() {}
s32  CALLBACK PAD1_test() { return 0; }
s32  CALLBACK PAD1_freeze(int mode, freezeData *data) { if (mode == FREEZE_SIZE) data->size = 0; return 0; }
s32  CALLBACK PAD1_setSlot(u8 port, u8 slot) { return slot == 1; }
s32  CALLBACK PAD1_queryMtap(u8 port) { return 0; }

int LoadPAD1plugin(const wxString& filename) {
	void *drv;

	PAD1plugin = SysLoadLibrary(filename.c_str());
	if (PAD1plugin == NULL) { Msgbox::Alert("Could Not Load PAD1 Plugin '%hs': %s", params &filename, SysLibError()); return -1; }
	drv = PAD1plugin;
	if (!TestPS2Esyms(drv, PAD, filename)) return -1;
	MapSymbolPAD_Error(PAD1,init);
	MapSymbolPAD_Error(PAD1,shutdown);
	MapSymbolPAD_Error(PAD1,open);
	MapSymbolPAD_Error(PAD1,close);
	MapSymbolPAD_Error(PAD1,keyEvent);
	MapSymbolPAD_Error(PAD1,startPoll);
	MapSymbolPAD_Error(PAD1,poll);
	MapSymbolPAD_Error(PAD1,query);
	MapSymbolPAD(PAD1,update);

	MapSymbolPAD(PAD1,gsDriverInfo);
	MapSymbolPAD_Fallback(PAD1,configure);
	MapSymbolPAD_Fallback(PAD1,about);
	MapSymbolPAD_Fallback(PAD1,test);
	MapSymbolPAD_Fallback(PAD1,freeze);
	MapSymbolPAD_Fallback(PAD1,setSlot);
	MapSymbolPAD_Fallback(PAD1,queryMtap);

	return 0;
}

void *PAD2plugin;

void CALLBACK PAD2_configure() {}
void CALLBACK PAD2_about() {}
s32  CALLBACK PAD2_test() { return 0; }
s32  CALLBACK PAD2_freeze(int mode, freezeData *data) { if (mode == FREEZE_SIZE) data->size = 0; return 0; }
s32  CALLBACK PAD2_setSlot(u8 port, u8 slot) { return slot == 1; }
s32  CALLBACK PAD2_queryMtap(u8 port) { return 0; }

int LoadPAD2plugin(const wxString& filename) {
	void *drv;

	PAD2plugin = SysLoadLibrary(filename.c_str());
	if (PAD2plugin == NULL) { Msgbox::Alert("Could Not Load PAD2 Plugin '%hs': %s", params &filename, SysLibError()); return -1; }
	drv = PAD2plugin;
	if (!TestPS2Esyms(drv, PAD, filename)) return -1;
	MapSymbolPAD_Error(PAD2,init);
	MapSymbolPAD_Error(PAD2,shutdown);
	MapSymbolPAD_Error(PAD2,open);
	MapSymbolPAD_Error(PAD2,close);
	MapSymbolPAD_Error(PAD2,keyEvent);
	MapSymbolPAD_Error(PAD2,startPoll);
	MapSymbolPAD_Error(PAD2,poll);
	MapSymbolPAD_Error(PAD2,query);
	MapSymbolPAD(PAD2,update);

	MapSymbolPAD(PAD2,gsDriverInfo);
	MapSymbolPAD_Fallback(PAD2,configure);
	MapSymbolPAD_Fallback(PAD2,about);
	MapSymbolPAD_Fallback(PAD2,test);
	MapSymbolPAD_Fallback(PAD2,freeze);
	MapSymbolPAD_Fallback(PAD2,setSlot);
	MapSymbolPAD_Fallback(PAD2,queryMtap);

	return 0;
}

void *SPU2plugin;

s32  CALLBACK SPU2_freeze(int mode, freezeData *data) { data->size = 0; return 0; }
void CALLBACK SPU2_configure() {}
void CALLBACK SPU2_about() {}
s32  CALLBACK SPU2_test() { return 0; }

int LoadSPU2plugin(const wxString& filename) {
	void *drv;

	SPU2plugin = SysLoadLibrary(filename.c_str());
	if (SPU2plugin == NULL) { Msgbox::Alert("Could Not Load SPU2 Plugin '%hs': %s", params &filename, SysLibError()); return -1; }
	drv = SPU2plugin;
	if (!TestPS2Esyms(drv, SPU2, filename)) return -1;
	MapSymbol_Error(SPU2init);
	MapSymbol_Error(SPU2shutdown);
	MapSymbol_Error(SPU2open);
	MapSymbol_Error(SPU2close);
	MapSymbol_Error(SPU2write);
	MapSymbol_Error(SPU2read);
	MapSymbol_Error(SPU2readDMA4Mem);
	MapSymbol_Error(SPU2writeDMA4Mem);
	MapSymbol_Error(SPU2interruptDMA4);
	MapSymbol_Error(SPU2readDMA7Mem);
	MapSymbol_Error(SPU2writeDMA7Mem);
	MapSymbol_Error(SPU2interruptDMA7);
	MapSymbol(SPU2setDMABaseAddr);
	MapSymbol_Error(SPU2ReadMemAddr);
	MapSymbol_Error(SPU2WriteMemAddr);
	MapSymbol_Error(SPU2irqCallback);

	MapSymbol(SPU2setClockPtr);

	MapSymbol(SPU2setupRecording);

	MapSymbol_Fallback(SPU2freeze,SPU2_freeze);
	MapSymbol_Fallback(SPU2configure,SPU2_configure);
	MapSymbol_Fallback(SPU2about,SPU2_about);
	MapSymbol_Fallback(SPU2test,SPU2_test);
	MapSymbol(SPU2async);

	return 0;
}

void *CDVDplugin;

void CALLBACK CDVD_configure() {}
void CALLBACK CDVD_about() {}
s32  CALLBACK CDVD_test() { return 0; }

int LoadCDVDplugin(const wxString& filename) {
	void *drv;

	CDVDplugin = SysLoadLibrary(filename.c_str());
	if (CDVDplugin == NULL) { Msgbox::Alert("Could Not Load CDVD Plugin '%hs': %s", params &filename, SysLibError()); return -1; }
	drv = CDVDplugin;
	if (!TestPS2Esyms(drv, CDVD, filename)) return -1;
	MapSymbol_Error(CDVDinit);
	MapSymbol_Error(CDVDshutdown);
	MapSymbol_Error(CDVDopen);
	MapSymbol_Error(CDVDclose);
	MapSymbol_Error(CDVDreadTrack);
	MapSymbol_Error(CDVDgetBuffer);
	MapSymbol_Error(CDVDreadSubQ);
	MapSymbol_Error(CDVDgetTN);
	MapSymbol_Error(CDVDgetTD);
	MapSymbol_Error(CDVDgetTOC);
	MapSymbol_Error(CDVDgetDiskType);
	MapSymbol_Error(CDVDgetTrayStatus);
	MapSymbol_Error(CDVDctrlTrayOpen);
	MapSymbol_Error(CDVDctrlTrayClose);

	MapSymbol_Fallback(CDVDconfigure,CDVD_configure);
	MapSymbol_Fallback(CDVDabout,CDVD_about);
	MapSymbol_Fallback(CDVDtest,CDVD_test);
	MapSymbol(CDVDnewDiskCB);

	return 0;
}

void *DEV9plugin;

s32  CALLBACK DEV9_freeze(int mode, freezeData *data) { data->size = 0; return 0; }
void CALLBACK DEV9_configure() {}
void CALLBACK DEV9_about() {}
s32  CALLBACK DEV9_test() { return 0; }

int LoadDEV9plugin(const wxString& filename) {
	void *drv;

	DEV9plugin = SysLoadLibrary(filename.c_str());
	if (DEV9plugin == NULL) { Msgbox::Alert("Could Not Load DEV9 Plugin '%hs': %s", params &filename, SysLibError()); return -1; }
	drv = DEV9plugin;
	if (!TestPS2Esyms(drv, DEV9, filename)) return -1;
	MapSymbol_Error(DEV9init);
	MapSymbol_Error(DEV9shutdown);
	MapSymbol_Error(DEV9open);
	MapSymbol_Error(DEV9close);
	MapSymbol_Error(DEV9read8);
	MapSymbol_Error(DEV9read16);
	MapSymbol_Error(DEV9read32);
	MapSymbol_Error(DEV9write8);
	MapSymbol_Error(DEV9write16);
	MapSymbol_Error(DEV9write32);
	MapSymbol_Error(DEV9readDMA8Mem);
	MapSymbol_Error(DEV9writeDMA8Mem);
	MapSymbol_Error(DEV9irqCallback);
	MapSymbol_Error(DEV9irqHandler);

	MapSymbol_Fallback(DEV9freeze,DEV9_freeze);
	MapSymbol_Fallback(DEV9configure,DEV9_configure);
	MapSymbol_Fallback(DEV9about,DEV9_about);
	MapSymbol_Fallback(DEV9test,DEV9_test);

	return 0;
}

void *USBplugin;

s32  CALLBACK USB_freeze(int mode, freezeData *data) { data->size = 0; return 0; }
void CALLBACK USB_configure() {}
void CALLBACK USB_about() {}
s32 CALLBACK USB_test() { return 0; }

int LoadUSBplugin(const wxString& filename) {
	void *drv;

	USBplugin = SysLoadLibrary(filename.c_str());
	if (USBplugin == NULL) { Msgbox::Alert("Could Not Load USB Plugin '%hs': %s", params &filename, SysLibError()); return -1; }
	drv = USBplugin;
	if (!TestPS2Esyms(drv, USB, filename)) return -1;
	MapSymbol_Error(USBinit);
	MapSymbol_Error(USBshutdown);
	MapSymbol_Error(USBopen);
	MapSymbol_Error(USBclose);
	MapSymbol_Error(USBread8);
	MapSymbol_Error(USBread16);
	MapSymbol_Error(USBread32);
	MapSymbol_Error(USBwrite8);
	MapSymbol_Error(USBwrite16);
	MapSymbol_Error(USBwrite32);
	MapSymbol_Error(USBirqCallback);
	MapSymbol_Error(USBirqHandler);
	MapSymbol_Error(USBsetRAM);

	MapSymbol(USBasync);

	MapSymbol_Fallback(USBfreeze,USB_freeze);
	MapSymbol_Fallback(USBconfigure,USB_configure);
	MapSymbol_Fallback(USBabout,USB_about);
	MapSymbol_Fallback(USBtest,USB_test);

	return 0;
}
void *FWplugin;

s32  CALLBACK FW_freeze(int mode, freezeData *data) { data->size = 0; return 0; }
void CALLBACK FW_configure() {}
void CALLBACK FW_about() {}
s32 CALLBACK FW_test() { return 0; }

int LoadFWplugin(const wxString& filename) {
	void *drv;

	FWplugin = SysLoadLibrary(filename.c_str());
	if (FWplugin == NULL) { Msgbox::Alert("Could Not Load FW Plugin '%hs': %s", params &filename, SysLibError()); return -1; }
	drv = FWplugin;
	if (!TestPS2Esyms(drv, FW, filename)) return -1;
	MapSymbol_Error(FWinit);
	MapSymbol_Error(FWshutdown);
	MapSymbol_Error(FWopen);
	MapSymbol_Error(FWclose);
	MapSymbol_Error(FWread32);
	MapSymbol_Error(FWwrite32);
	MapSymbol_Error(FWirqCallback);

	MapSymbol_Fallback(FWfreeze,FW_freeze);
	MapSymbol_Fallback(FWconfigure,FW_configure);
	MapSymbol_Fallback(FWabout,FW_about);
	MapSymbol_Fallback(FWtest,FW_test);

	return 0;
}

struct PluginOpenStatusFlags
{
	u8	GS : 1
	,	CDVD : 1
	,	DEV9 : 1
	,	USB : 1
	,	SPU2 : 1
	,	PAD1 : 1
	,	PAD2 : 1
	,	FW : 1;

};

static PluginOpenStatusFlags OpenStatus = {0};

static bool plugins_loaded = false;
static bool plugins_initialized = false;
static bool only_loading_elf = false;

int LoadPlugins()
{
	if (plugins_loaded) return 0;

	if (LoadGSplugin(	Path::Combine( Config.PluginsDir, Config.GS )) == -1) return -1;
	if (LoadPAD1plugin(	Path::Combine( Config.PluginsDir, Config.PAD1 )) == -1) return -1;
	if (LoadPAD2plugin(	Path::Combine( Config.PluginsDir, Config.PAD2 )) == -1) return -1;
	if (LoadSPU2plugin(	Path::Combine( Config.PluginsDir, Config.SPU2 )) == -1) return -1;
	if (LoadCDVDplugin(	Path::Combine( Config.PluginsDir, Config.CDVD )) == -1) return -1;
	if (LoadDEV9plugin(	Path::Combine( Config.PluginsDir, Config.DEV9 )) == -1) return -1;
	if (LoadUSBplugin(	Path::Combine( Config.PluginsDir, Config.USB )) == -1) return -1;
	if (LoadFWplugin(	Path::Combine( Config.PluginsDir, Config.FW )) == -1) return -1;

	plugins_loaded = true;

	return 0;
}

bool ReportError(int err, const char *str)
{
	if (err != 0)
	{
		Msgbox::Alert("%s error: %d", params str, err); 
		return true;
	}
	return false;
}

bool ReportError2(int err, const char *str)
{
	if (err != 0)
	{
		Msgbox::Alert("Error Opening %s Plugin", params str, err); 
		return true;
	}
	return false;
}

int InitPlugins()
{
	if (plugins_initialized) return 0;

	// Ensure plugins have been loaded....
	if (LoadPlugins() == -1) return -1;

	//if( !plugins_loaded ) throw Exception::InvalidOperation( "Bad coder mojo - InitPlugins called prior to plugins having been loaded." );

	if (ReportError(GSinit(), "GSinit")) return -1;
	if (ReportError(PAD1init(1), "PAD1init")) return -1;
	if (ReportError(PAD2init(2), "PAD2init")) return -1;
	if (ReportError(SPU2init(), "SPU2init")) return -1;
	if (ReportError(CDVDinit(), "CDVDinit")) return -1;
	if (ReportError(DEV9init(), "DEV9init")) return -1;
	if (ReportError(USBinit(), "USBinit")) return -1;
	if (ReportError(FWinit(), "FWinit")) return -1;

	only_loading_elf = false;
	plugins_initialized = true;
	return 0;
}

void ShutdownPlugins()
{
	if (!plugins_initialized) return;

	mtgsWaitGS();
	ClosePlugins( true );

	if (GSshutdown != NULL) GSshutdown();

	if (PAD1shutdown != NULL) PAD1shutdown();
	if (PAD2shutdown != NULL) PAD2shutdown();

	if (SPU2shutdown != NULL) SPU2shutdown();
	if (CDVDshutdown != NULL) CDVDshutdown();
	if (DEV9shutdown != NULL) DEV9shutdown();
	if (USBshutdown != NULL) USBshutdown();
	if (FWshutdown != NULL) FWshutdown();

	plugins_initialized = false;
}

extern void spu2DMA4Irq();
extern void spu2DMA7Irq();
extern void spu2Irq();

bool OpenGS()
{
	GSdriverInfo info;
	
	if (!OpenStatus.GS) 
	{
		if (ReportError2(gsOpen(), "GS")) 
		{ 
			ClosePlugins(true);
			return false; 
		}

		//Get the user input.
		if (GSgetDriverInfo)
		{
			GSgetDriverInfo(&info);
			if (PAD1gsDriverInfo) PAD1gsDriverInfo(&info);
			if (PAD2gsDriverInfo) PAD2gsDriverInfo(&info);
		}
		OpenStatus.GS = true;
	}
	return true;
}

bool OpenCDVD(const char* pTitleFilename)
{
	// Don't repetitively open the CDVD plugin if directly loading an elf file and open failed once already.
	if (!OpenStatus.CDVD && !only_loading_elf)
	{
		//First, we need the data.
		if (CDVDnewDiskCB) CDVDnewDiskCB(cdvdNewDiskCB);

		if (CDVDopen(pTitleFilename) != 0) 
		{ 
			if (g_Startup.BootMode != BootMode_Elf) 
			{ 
				Msgbox::Alert("Error Opening CDVD Plugin"); 
				ClosePlugins(true); 
				return false;
			}
			else 
			{ 
				Console::Notice("Running ELF File Without CDVD Plugin Support!"); 
				only_loading_elf = true; 
			}
		}
		OpenStatus.CDVD = true;
	}
	return true;
}

bool OpenPAD1()
{
	if (!OpenStatus.PAD1)
	{
		if (ReportError2(PAD1open((void *)&pDsp), "PAD1")) 
		{ 
			ClosePlugins(true); 
			return false; 
		}
		OpenStatus.PAD1 = true;
	}
	return true;
}

bool OpenPAD2()
{	
	if (!OpenStatus.PAD2)
	{
		if (ReportError2(PAD2open((void *)&pDsp), "PAD2")) 
		{ 
			ClosePlugins(true); 
			return false; 
		}
		OpenStatus.PAD2 = true;
	}
	return true;
}

bool OpenSPU2()
{
	if (!OpenStatus.SPU2)
	{
		SPU2irqCallback(spu2Irq,spu2DMA4Irq,spu2DMA7Irq);
		
		if (SPU2setDMABaseAddr != NULL) SPU2setDMABaseAddr((uptr)psxM);
		if (SPU2setClockPtr != NULL) SPU2setClockPtr(&psxRegs.cycle);

		if (ReportError2(SPU2open((void*)&pDsp), "SPU2")) 
		{ 
			ClosePlugins(true); 
			return false; 
		}
		OpenStatus.SPU2 = true;
	}
	return true;
}

bool OpenDEV9()
{
	if (!OpenStatus.DEV9)
	{
		DEV9irqCallback(dev9Irq);
		dev9Handler = DEV9irqHandler();
		
		if (ReportError2(DEV9open(&psxRegs.pc)/*((void *)&pDsp)*/, "DEV9")) 
		{ 
			ClosePlugins(true); 
			return false; 
		}
		OpenStatus.DEV9 = true;
	}
	return true;
}
bool OpenUSB()
{
	if (!OpenStatus.USB)
	{
		USBirqCallback(usbIrq);
		usbHandler = USBirqHandler();
		USBsetRAM(psxM);
		
		if (ReportError2(USBopen((void *)&pDsp), "USB")) 
		{ 
			ClosePlugins(true); 
			return false; 
		}
		OpenStatus.USB = true;
	}
	return true;
}

bool OpenFW()
{
	if (!OpenStatus.FW)
	{
		FWirqCallback(fwIrq);
		
		if (ReportError2(FWopen((void *)&pDsp), "FW")) 
		{ 
			ClosePlugins(true); 
			return false; 
		}
		OpenStatus.FW = true;
	}
	return true;
}

int OpenPlugins(const char* pTitleFilename)
{
	if (!plugins_initialized)
	{
		if( InitPlugins() == -1 ) return -1;
	}

	if ((!OpenCDVD(pTitleFilename)) || (!OpenGS()) || (!OpenPAD1()) || (!OpenPAD2()) ||
	    (!OpenSPU2()) || (!OpenDEV9()) || (!OpenUSB()) || (!OpenFW()))
		return -1;
	
	if (!only_loading_elf) cdvdNewDiskCB();
	return 0;
}


#define CLOSE_PLUGIN( name ) \
	if( OpenStatus.name ) { \
		name##close(); \
		OpenStatus.name = false; \
	}


void ClosePlugins( bool closegs )
{
	// Close pads first since they attach to the GS's window.

	CLOSE_PLUGIN( PAD1 );
	CLOSE_PLUGIN( PAD2 );

	// GS plugin is special and is not always closed during emulation pauses.
	// (that's because the GS is the most complicated plugin and to close it would
	// require we save the GS state)

	if( OpenStatus.GS )
	{
		if( closegs )
		{
			gsClose();
			OpenStatus.GS = false;
		}
		else
		{
			mtgsWaitGS();
		}
	}

	CLOSE_PLUGIN( CDVD );
	CLOSE_PLUGIN( DEV9 );
	CLOSE_PLUGIN( USB );
	CLOSE_PLUGIN( FW );
	CLOSE_PLUGIN( SPU2 );
}

//used to close the GS plugin window and pads, to switch gsdx renderer
void CloseGS()
{
	if( CHECK_MULTIGS ) mtgsWaitGS();

	CLOSE_PLUGIN( PAD1 );
	CLOSE_PLUGIN( PAD2 );

	if( OpenStatus.GS )
	{
		gsClose();
		OpenStatus.GS = false;
	}
}

void ReleasePlugins()
{
	if (!plugins_loaded) return;

	if ((GSplugin == NULL) || (PAD1plugin == NULL) || (PAD2plugin == NULL) ||
		(SPU2plugin == NULL) || (CDVDplugin == NULL) || (DEV9plugin == NULL) ||
		(USBplugin == NULL) || (FWplugin == NULL)) return;

	ShutdownPlugins();

	SysCloseLibrary(GSplugin);   GSplugin = NULL;
	SysCloseLibrary(PAD1plugin); PAD1plugin = NULL;
	SysCloseLibrary(PAD2plugin); PAD2plugin = NULL;
	SysCloseLibrary(SPU2plugin); SPU2plugin = NULL;
	SysCloseLibrary(CDVDplugin); CDVDplugin = NULL;
	SysCloseLibrary(DEV9plugin); DEV9plugin = NULL;
	SysCloseLibrary(USBplugin);  USBplugin = NULL;
	SysCloseLibrary(FWplugin);   FWplugin = NULL;
	
	plugins_loaded = false;
}

void PluginsResetGS()
{
	// PADs are tied to the GS window, so shut them down together with the GS.

	CLOSE_PLUGIN( PAD1 );
	CLOSE_PLUGIN( PAD2 );

	if( OpenStatus.GS )
	{
		gsClose();
		OpenStatus.GS = false;
	}

	GSshutdown();

	int ret = GSinit();
	if (ret != 0) { Msgbox::Alert("GSinit error: %d", params ret);  }
}

#else

int OpenPlugins(const char* pTitleFilename)
{
	return 0;
}


void ClosePlugins( bool closegs )
{
}

void ShutdownPlugins()
{
}

void CloseGS()
{
}

#endif<|MERGE_RESOLUTION|>--- conflicted
+++ resolved
@@ -17,7 +17,7 @@
  */
 
 #include "PrecompiledHeader.h"
-#include "RedtapeWindows.h"
+#include "Utilities/RedtapeWindows.h"
 
 #include "IopCommon.h"
 #include "GS.h"
@@ -274,11 +274,7 @@
 
 void *GSplugin;
 
-<<<<<<< HEAD
-int _TestPS2Esyms(void* drv, int type, int expected_version, const wxString& filename)
-=======
-static int _TestPS2Esyms(void* drv, int type, int expected_version, const string& filename)
->>>>>>> 60e1fcff
+static int _TestPS2Esyms(void* drv, int type, int expected_version, const wxString& filename)
 {
 	_PS2EgetLibType PS2EgetLibType;
 	_PS2EgetLibVersion2 PS2EgetLibVersion2;
