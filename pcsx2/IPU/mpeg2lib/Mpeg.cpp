--- conflicted
+++ resolved
@@ -236,16 +236,10 @@
 			DUMPBITS(bit_buf, bits, 3);
 			return 0;
 		}
-<<<<<<< HEAD
-    }
-
-	tab = DC_long + (UBITS (bit_buf, 9) - 0x1e0);//0x1e0);
-=======
 	}
 
 	tab = DC_long + (UBITS(bit_buf, 9) - 0x1e0); //0x1e0);
 
->>>>>>> 4601e4e2
 	size = tab->size;
 	DUMPBITS(bit_buf, bits, tab->len);
 	NEEDBITS(bit_buf, bits, bit_ptr);
@@ -285,16 +279,10 @@
 			DUMPBITS(bit_buf, bits, 2);
 			return 0;
 		}
-<<<<<<< HEAD
-    }
-
-	tab = DC_long + (UBITS (bit_buf, 10) - 0x3e0);
-=======
 	}
 
 	tab = DC_long + (UBITS(bit_buf, 10) - 0x3e0);
 
->>>>>>> 4601e4e2
 	size = tab->size;
 	DUMPBITS(bit_buf, bits, tab->len + 1);
 	NEEDBITS(bit_buf, bits, bit_ptr);
@@ -713,12 +701,7 @@
 	bit_buf = decoder->bitstream_buf;
 	bits = decoder->bitstream_bits;
 	bit_ptr = decoder->bitstream_ptr;
-<<<<<<< HEAD
-
-	NEEDBITS (bit_buf, bits, bit_ptr);
-=======
 	NEEDBITS(bit_buf, bits, bit_ptr);
->>>>>>> 4601e4e2
 
 	while (1)
 	{
@@ -1018,14 +1001,13 @@
 
 struct TGA_HEADER
 {
-<<<<<<< HEAD
-    u8  identsize;          // size of ID field that follows 18 u8 header (0 usually)
-    u8  colourmaptype;      // type of colour map 0=none, 1=has palette
-    u8  imagetype;          // type of image 0=none,1=indexed,2=rgb,3=grey,+8=rle packed
-
-    s16 colourmapstart;     // first colour map entry in palette
-    s16 colourmaplength;    // number of colours in palette
-    u8  colourmapbits;      // number of bits per palette entry 15,16,24,32
+	u8  identsize;		// size of ID field that follows 18 u8 header (0 usually)
+	u8  colourmaptype;	 // type of colour map 0=none, 1=has palette
+	u8  imagetype;		// type of image 0=none,1=indexed,2=rgb,3=grey,+8=rle packed
+
+	s16 colourmapstart;	// first colour map entry in palette
+	s16 colourmaplength;	 // number of colours in palette
+	u8  colourmapbits;	 // number of bits per palette entry 15,16,24,32
 
     s16 xstart;             // image x origin
     s16 ystart;             // image y origin
@@ -1035,24 +1017,6 @@
     u8  descriptor;         // image descriptor bits (vh flip bits)
 
     // pixel data follows header
-=======
-	u8  identsize;		// size of ID field that follows 18 u8 header (0 usually)
-	u8  colourmaptype;	 // type of colour map 0=none, 1=has palette
-	u8  imagetype;		// type of image 0=none,1=indexed,2=rgb,3=grey,+8=rle packed
-
-	s16 colourmapstart;	// first colour map entry in palette
-	s16 colourmaplength;	 // number of colours in palette
-	u8  colourmapbits;	 // number of bits per palette entry 15,16,24,32
-
-	s16 xstart;			// image x origin
-	s16 ystart;			// image y origin
-	s16 width;			 // image width in pixels
-	s16 height;			// image height in pixels
-	u8  bits;			// image bits per pixel 8,16,24,32
-	u8  descriptor;		 // image descriptor bits (vh flip bits)
-
-	// pixel data follows header
->>>>>>> 4601e4e2
 #if defined(_MSC_VER)
 };
 
@@ -1064,25 +1028,6 @@
 
 void SaveTGA(const char* filename, int width, int height, void* pdata)
 {
-<<<<<<< HEAD
-    TGA_HEADER hdr;
-    FILE* f = fopen(filename, "wb");
-    if( f == NULL )
-        return;
-
-    assert( sizeof(TGA_HEADER) == 18 && sizeof(hdr) == 18 );
-
-    memzero_obj(hdr);
-    hdr.imagetype = 2;
-    hdr.bits = 32;
-    hdr.width = width;
-    hdr.height = height;
-    hdr.descriptor |= 8|(1<<5); // 8bit alpha, flip vertical
-
-    fwrite(&hdr, sizeof(hdr), 1, f);
-    fwrite(pdata, width*height*4, 1, f);
-    fclose(f);
-=======
 	TGA_HEADER hdr;
 	FILE* f = fopen(filename, "wb");
 
@@ -1099,7 +1044,6 @@
 	fwrite(&hdr, sizeof(hdr), 1, f);
 	fwrite(pdata, width*height*4, 1, f);
 	fclose(f);
->>>>>>> 4601e4e2
 }
 
 static int s_index = 0; //, s_frame = 0;
@@ -1120,11 +1064,7 @@
 		so_resume();
 	}
 
-<<<<<<< HEAD
-	if (bit8==0)
-=======
 	if (bit8 == 0)
->>>>>>> 4601e4e2
 	{
 		if (g_BP.BP & 7) g_BP.BP += 8 - (g_BP.BP & 7);
 
@@ -1221,14 +1161,8 @@
 			int mba_inc;
 			const MBAtab * mba;
 
-<<<<<<< HEAD
-			NEEDBITS (decoder->bitstream_buf, decoder->bitstream_bits, decoder->bitstream_ptr);
-
-			decoder->macroblock_modes = get_macroblock_modes (decoder);
-=======
 			NEEDBITS(decoder->bitstream_buf, decoder->bitstream_bits, decoder->bitstream_ptr);
 			decoder->macroblock_modes = get_macroblock_modes(decoder);
->>>>>>> 4601e4e2
 
 			/* maybe integrate MACROBLOCK_QUANT test into get_macroblock_modes ? */
 
@@ -1256,21 +1190,12 @@
 				memzero_obj(*decoder->mb8);
 				memzero_obj(*decoder->rgb32);
 
-<<<<<<< HEAD
-				slice_intra_DCT (decoder, 0, (u8*)decoder->mb8->Y, DCT_stride);
-				slice_intra_DCT (decoder, 0, (u8*)decoder->mb8->Y + 8, DCT_stride);
-				slice_intra_DCT (decoder, 0, (u8*)decoder->mb8->Y + DCT_offset, DCT_stride);
-				slice_intra_DCT (decoder, 0, (u8*)decoder->mb8->Y + DCT_offset + 8, DCT_stride);
-				slice_intra_DCT (decoder, 1, (u8*)decoder->mb8->Cb, decoder->stride>>1);
-				slice_intra_DCT (decoder, 2, (u8*)decoder->mb8->Cr, decoder->stride>>1);
-=======
 				slice_intra_DCT(decoder, 0, (u8*)decoder->mb8->Y, DCT_stride);
 				slice_intra_DCT(decoder, 0, (u8*)decoder->mb8->Y + 8, DCT_stride);
 				slice_intra_DCT(decoder, 0, (u8*)decoder->mb8->Y + DCT_offset, DCT_stride);
 				slice_intra_DCT(decoder, 0, (u8*)decoder->mb8->Y + DCT_offset + 8, DCT_stride);
 				slice_intra_DCT(decoder, 1, (u8*)decoder->mb8->Cb, decoder->stride >> 1);
 				slice_intra_DCT(decoder, 2, (u8*)decoder->mb8->Cr, decoder->stride >> 1);
->>>>>>> 4601e4e2
 
 				// Send The MacroBlock via DmaIpuFrom
 
@@ -1341,30 +1266,11 @@
 
 						default:	/* end of slice/frame, or error? */
 						{
-<<<<<<< HEAD
-							ipuRegs->ctrl.SCD = 0;
-                            coded_block_pattern=decoder->coded_block_pattern;
-
-							g_BP.BP+=decoder->bitstream_bits-16;
-
-                            if((int)g_BP.BP < 0) {
-								g_BP.BP = 128 + (int)g_BP.BP;
-
-								// After BP is positioned correctly, we need to reload the old buffer
-								// so that reading may continue properly
-								ReorderBitstream();
-							}
-
-							FillInternalBuffer(&g_BP.BP,1,0);
-
-							waitForSCD();
-=======
 							#ifdef ALWAYS_RESUME_BEFORE_EXITING
 							if (!resumed) so_resume();
 							#endif
 
 							finishmpeg2sliceIDEC(decoder);
->>>>>>> 4601e4e2
 
 							*(int*)pdone = 1;
 							so_exit();
@@ -1375,15 +1281,10 @@
 			DUMPBITS(decoder->bitstream_buf, decoder->bitstream_bits, mba->len);
 			mba_inc += mba->mba;
 
-<<<<<<< HEAD
-			if (mba_inc) {
-				decoder->dc_dct_pred[0] = decoder->dc_dct_pred[1] =
-=======
 			if (mba_inc)
 			{
 				decoder->dc_dct_pred[0] = 
 				decoder->dc_dct_pred[1] =
->>>>>>> 4601e4e2
 				decoder->dc_dct_pred[2] = 128 << decoder->intra_dc_precision;
 
 				do
@@ -1399,25 +1300,7 @@
 	if (!resumed) so_resume();
 	#endif
 
-<<<<<<< HEAD
-    coded_block_pattern=decoder->coded_block_pattern;
-
-	g_BP.BP+=decoder->bitstream_bits-16;
-
-	if((int)g_BP.BP < 0) {
-		g_BP.BP = 128 + (int)g_BP.BP;
-
-		// After BP is positioned correctly, we need to reload the old buffer
-		// so that reading may continue properly
-		ReorderBitstream();
-	}
-
-	FillInternalBuffer(&g_BP.BP,1,0);
-
-	waitForSCD();
-=======
 	finishmpeg2sliceIDEC(decoder);
->>>>>>> 4601e4e2
 
 	*(int*)pdone = 1;
 	so_exit();
@@ -1438,11 +1321,7 @@
 	memzero_obj(*decoder->mb8);
 	memzero_obj(*decoder->mb16);
 
-<<<<<<< HEAD
-	bitstream_init (decoder);
-=======
 	bitstream_init(decoder);
->>>>>>> 4601e4e2
 
 	if (decoder->dcr)
 	{
@@ -1479,14 +1358,6 @@
 		{
 			decoder->coded_block_pattern = get_coded_block_pattern(decoder);
 			/* JayteeMaster: changed from mb8 to mb16 and from u8 to s16 */
-<<<<<<< HEAD
-	        if (decoder->coded_block_pattern & 0x20) slice_non_intra_DCT (decoder, (s16*)decoder->mb16->Y, DCT_stride);
-			if (decoder->coded_block_pattern & 0x10) slice_non_intra_DCT (decoder, (s16*)decoder->mb16->Y + 8, DCT_stride);
-			if (decoder->coded_block_pattern & 0x08) slice_non_intra_DCT (decoder, (s16*)decoder->mb16->Y + DCT_offset,	 DCT_stride);
-			if (decoder->coded_block_pattern & 0x04) slice_non_intra_DCT (decoder, (s16*)decoder->mb16->Y + DCT_offset + 8, DCT_stride);
-			if (decoder->coded_block_pattern & 0x2)  slice_non_intra_DCT (decoder, (s16*)decoder->mb16->Cb, decoder->stride>>1);
-			if (decoder->coded_block_pattern & 0x1)  slice_non_intra_DCT (decoder, (s16*)decoder->mb16->Cr, decoder->stride>>1);
-=======
 
 			if (decoder->coded_block_pattern & 0x20) slice_non_intra_DCT(decoder, (s16*)decoder->mb16->Y, DCT_stride);
 			if (decoder->coded_block_pattern & 0x10) slice_non_intra_DCT(decoder, (s16*)decoder->mb16->Y + 8, DCT_stride);
@@ -1494,7 +1365,6 @@
 			if (decoder->coded_block_pattern & 0x04) slice_non_intra_DCT(decoder, (s16*)decoder->mb16->Y + DCT_offset + 8, DCT_stride);
 			if (decoder->coded_block_pattern & 0x2)  slice_non_intra_DCT(decoder, (s16*)decoder->mb16->Cb, decoder->stride >> 1);
 			if (decoder->coded_block_pattern & 0x1)  slice_non_intra_DCT(decoder, (s16*)decoder->mb16->Cr, decoder->stride >> 1);
->>>>>>> 4601e4e2
 
 		}
 	}
