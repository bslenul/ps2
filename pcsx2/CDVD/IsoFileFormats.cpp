/*  Pcsx2 - Pc Ps2 Emulator
 *  Copyright (C) 2002-2009  Pcsx2 Team
 *
 *  This program is free software; you can redistribute it and/or modify
 *  it under the terms of the GNU General Public License as published by
 *  the Free Software Foundation; either version 2 of the License, or
 *  (at your option) any later version.
 *  
 *  This program is distributed in the hope that it will be useful,
 *  but WITHOUT ANY WARRANTY; without even the implied warranty of
 *  MERCHANTABILITY or FITNESS FOR A PARTICULAR PURPOSE.  See the
 *  GNU General Public License for more details.
 *  
 *  You should have received a copy of the GNU General Public License
 *  along with this program; if not, write to the Free Software
 *  Foundation, Inc., 51 Franklin Street, Fifth Floor, Boston, MA  02110-1301, USA
 */
  
#include "PrecompiledHeader.h"
#include "IopCommon.h"
#include "IsoFStools.h"
#include "IsoFSdrv.h"
#include "IsoFileFormats.h"

#include <stdio.h>
#include <fcntl.h>
#include <errno.h>

<<<<<<< HEAD
#ifdef _WIN32
#include <windows.h>

void *_openfile(const char *filename, int flags)
{
	HANDLE handle;
	wxString fn( wxString::FromAscii( filename ) );

//	Console::WriteLn("_openfile %s, %d", params filename, flags & O_RDONLY);
	if (flags & O_WRONLY)
	{
		int _flags = CREATE_NEW;
		if (flags & O_CREAT) _flags = CREATE_ALWAYS;
		handle = CreateFile(fn.c_str(), GENERIC_WRITE, 0, NULL, _flags, 0, NULL);
	}
	else
	{
		handle = CreateFile(fn.c_str(), GENERIC_READ, 0, NULL, OPEN_EXISTING, 0, NULL);
	}

	return handle == INVALID_HANDLE_VALUE ? NULL : handle;
}

u64 _tellfile(void *handle)
{
	u64 ofs;
	PLONG _ofs = (LONG*) & ofs;
	_ofs[1] = 0;
	_ofs[0] = SetFilePointer(handle, 0, &_ofs[1], FILE_CURRENT);
	return ofs;
}

int _seekfile(void *handle, u64 offset, int whence)
{
	u64 ofs = (u64)offset;
	PLONG _ofs = (LONG*) & ofs;
//	Console::WriteLn("_seekfile %p, %d_%d", params handle, _ofs[1], _ofs[0]);
	if (whence == SEEK_SET)
	{
		SetFilePointer(handle, _ofs[0], &_ofs[1], FILE_BEGIN);
	}
	else
	{
		SetFilePointer(handle, _ofs[0], &_ofs[1], FILE_END);
	}
	return 0;
}

int _readfile(void *handle, void *dst, int size)
{
	DWORD ret;

//	Console::WriteLn("_readfile %p %d", params handle, size);
	ReadFile(handle, dst, size, &ret, NULL);
//	Console::WriteLn("_readfile ret %d; %d", params ret, GetLastError());
	return ret;
}

int _writefile(void *handle, void *src, int size)
{
	DWORD ret;

//	Console::WriteLn("_writefile %p, %d", params handle, size);
//	_seekfile(handle, _tellfile(handle));
	WriteFile(handle, src, size, &ret, NULL);
//	Console::WriteLn("_writefile ret %d", params ret);
	return ret;
}

void _closefile(void *handle)
{
	CloseHandle(handle);
}

#else

void *_openfile(const char *filename, int flags)
{
//	Console::WriteLn("_openfile %s %x", params filename, flags);

	if (flags & O_WRONLY)
		return fopen64(filename, "wb");
	else 
		return fopen64(filename, "rb");
}

u64 _tellfile(void *handle)
{
	s64 cursize = ftell(handle);
	
	if (cursize == -1)
	{
		// try 64bit
		cursize = ftello64(handle);
		if (cursize < -1)
		{
			// zero top 32 bits
			cursize &= 0xffffffff;
		}
	}
	return cursize;
}

int _seekfile(void *handle, u64 offset, int whence)
{
	int seekerr = fseeko64(handle, offset, whence);
	
	if (seekerr == -1) Console::Error("Failed to seek.");
	
	return seekerr;
}

int _readfile(void *handle, void *dst, int size)
{
	return fread(dst, 1, size, handle);
}

int _writefile(void *handle, void *src, int size)
{
	return fwrite(src, 1, size, handle);
}

void _closefile(void *handle)
{
	fclose(handle);
}

#endif

=======
>>>>>>> b93f5bf9
int detect(isoFile *iso)
{
	u8 buf[2448];
	struct cdVolDesc *volDesc;

	if (isoReadBlock(iso, buf + iso->blockofs, 16) == -1) return -1;
	
	volDesc = (struct cdVolDesc *)(buf + 24);
	
	if (strncmp((char*)volDesc->volID, "CD001", 5)) return 0;

	if (volDesc->rootToc.tocSize == 2048)
		iso->type = ISOTYPE_CD;
	else
		iso->type = ISOTYPE_DVD;

	return 1;
}

int _isoReadDtable(isoFile *iso)
{
	int ret;

	_seekfile(iso->handle, 0, SEEK_END);
	iso->dtablesize = (_tellfile(iso->handle) - 16) / (iso->blocksize + 4);
	iso->dtable = (u32*)malloc(iso->dtablesize * 4);

	for (int i = 0; i < iso->dtablesize; i++)
	{
		_seekfile(iso->handle, 16 + (iso->blocksize + 4) * i, SEEK_SET);
		ret = _readfile(iso->handle, &iso->dtable[i], 4);
		if (ret < 4) return -1;
	}

	return 0;
}

bool tryIsoType(isoFile *iso, u32 size, u32 offset, u32 blockofs)
{
	iso->blocksize = size;
	iso->offset = offset;
	iso->blockofs = blockofs;
	if (detect(iso) == 1) return true;
	
	return false;
}

int isoDetect(isoFile *iso)   // based on florin's CDVDbin detection code :)
{
	char buf[32];
	int len;

	iso->type = ISOTYPE_ILLEGAL;

	len = strlen(iso->filename);

	_seekfile(iso->handle, 0, SEEK_SET);
	_readfile(iso->handle, buf, 4);
	
	if (strncmp(buf, "BDV2", 4) == 0)
	{
		iso->flags = ISOFLAGS_BLOCKDUMP;
		_readfile(iso->handle, &iso->blocksize, 4);
		_readfile(iso->handle, &iso->blocks, 4);
		_readfile(iso->handle, &iso->blockofs, 4);
		_isoReadDtable(iso);
		return (detect(iso) == 1) ? 0 : -1;
	}
	else
	{
		iso->blocks = 16;
	}

	if (tryIsoType(iso, 2048, 0, 24)) return 0;			// ISO 2048
	if (tryIsoType(iso, 2336, 0, 16)) return 0;			// RAW 2336
	if (tryIsoType(iso, 2352, 0, 0)) return 0; 				// RAW 2352
	if (tryIsoType(iso, 2448, 0, 0)) return 0; 				// RAWQ 2448
	if (tryIsoType(iso, 2048, 150 * 2048, 24)) return 0;		// NERO ISO 2048
	if (tryIsoType(iso, 2352, 150 * 2048, 0)) return 0;		// NERO RAW 2352
	if (tryIsoType(iso, 2448, 150 * 2048, 0)) return 0;		// NERO RAWQ 2448
	if (tryIsoType(iso, 2048, -8, 24)) return 0; 			// ISO 2048
	if (tryIsoType(iso, 2352, -8, 0)) return 0;				// RAW 2352
	if (tryIsoType(iso, 2448, -8, 0)) return 0;				// RAWQ 2448

	iso->offset = 0;
	iso->blocksize = 2352;
	iso->blockofs = 0;
	iso->type = ISOTYPE_AUDIO;
	return 0;
}

isoFile *isoOpen(const char *filename)
{
	isoFile *iso;

	iso = (isoFile*)malloc(sizeof(isoFile));
	if (iso == NULL) return NULL;

	memset(iso, 0, sizeof(isoFile));
	strcpy(iso->filename, filename);

	iso->handle = _openfile(iso->filename, O_RDONLY);
	if (iso->handle == NULL)
	{
		Console::Error("error loading %s", params iso->filename);
		return NULL;
	}

	if (isoDetect(iso) == -1) return NULL;

	Console::WriteLn("detected blocksize = %d", params iso->blocksize);

	if ((strlen(iso->filename) > 3) && strncmp(iso->filename + (strlen(iso->filename) - 3), "I00", 3) == 0)
	{
		int i;
		
		_closefile(iso->handle);
		iso->flags |= ISOFLAGS_MULTI;
		iso->blocks = 0;
		
		for (i = 0; i < 8; i++)
		{
			iso->filename[strlen(iso->filename) - 1] = '0' + i;
			iso->multih[i].handle = _openfile(iso->filename, O_RDONLY);
			
			if (iso->multih[i].handle == NULL)
			{
				break;
			}
			
			iso->multih[i].slsn = iso->blocks;
			_seekfile(iso->multih[i].handle, 0, SEEK_END);
			iso->blocks += (u32)((_tellfile(iso->multih[i].handle) - iso->offset) / (iso->blocksize));
			iso->multih[i].elsn = iso->blocks - 1;
		}

		if (i == 0)
		{
			return NULL;
		}
	}

	if (iso->flags == 0)
	{
		_seekfile(iso->handle, 0, SEEK_END);
		iso->blocks = (u32)((_tellfile(iso->handle) - iso->offset) / (iso->blocksize));
	}

	Console::WriteLn("isoOpen: %s ok", params iso->filename);
	Console::WriteLn("offset = %d", params iso->offset);
	Console::WriteLn("blockofs = %d", params iso->blockofs);
	Console::WriteLn("blocksize = %d", params iso->blocksize);
	Console::WriteLn("blocks = %d", params iso->blocks);
	Console::WriteLn("type = %d", params iso->type);

	return iso;
}

isoFile *isoCreate(const char *filename, int flags)
{
	isoFile *iso;
	char Zfile[256];

	iso = (isoFile*)malloc(sizeof(isoFile));
	if (iso == NULL) return NULL;

	memset(iso, 0, sizeof(isoFile));
	strcpy(iso->filename, filename);
	
	iso->flags = flags;
	iso->offset = 0;
	iso->blockofs = 24;
	iso->blocksize = 2048;

	if (iso->flags & (ISOFLAGS_Z | ISOFLAGS_Z2 | ISOFLAGS_BZ2))
	{
		sprintf(Zfile, "%s.table", iso->filename);
		iso->htable = _openfile(Zfile, O_WRONLY);
		
		if (iso->htable == NULL) return NULL;
	}

	iso->handle = _openfile(iso->filename, O_WRONLY | O_CREAT);
	
	if (iso->handle == NULL)
	{
		Console::Error("Error loading %s", params iso->filename);
		return NULL;
	}
	
	Console::WriteLn("isoCreate: %s ok", params iso->filename);
	Console::WriteLn("offset = %d", params iso->offset);

	return iso;
}

int  isoSetFormat(isoFile *iso, int blockofs, int blocksize, int blocks)
{
	iso->blocksize = blocksize;
	iso->blocks = blocks;
	iso->blockofs = blockofs;
	
	Console::WriteLn("blockofs = %d", params iso->blockofs);
	Console::WriteLn("blocksize = %d", params iso->blocksize);
	Console::WriteLn("blocks = %d", params iso->blocks);
	
	if (iso->flags & ISOFLAGS_BLOCKDUMP)
	{
		if (_writefile(iso->handle, "BDV2", 4) < 4) return -1;
		if (_writefile(iso->handle, &blocksize, 4) < 4) return -1;
		if (_writefile(iso->handle, &blocks, 4) < 4) return -1;
		if (_writefile(iso->handle, &blockofs, 4) < 4) return -1;
	}

	return 0;
}

s32 MSFtoLSN(u8 *Time)
{
	u32 lsn;

	lsn = Time[2];
	lsn += (Time[1] - 2) * 75;
	lsn += Time[0] * 75 * 60;
	return lsn;
}

void LSNtoMSF(u8 *Time, s32 lsn)
{
	u8 m, s, f;

	lsn += 150;
	m = lsn / 4500; 		// minuten
	lsn = lsn - m * 4500;	// minuten rest
	s = lsn / 75;			// sekunden
	f = lsn - (s * 75);		// sekunden rest
	Time[0] = itob(m);
	Time[1] = itob(s);
	Time[2] = itob(f);
}

int _isoReadBlock(isoFile *iso, u8 *dst, int lsn)
{
	u64 ofs = (u64)lsn * iso->blocksize + iso->offset;
	int ret;

	memset(dst, 0, iso->blockofs);
	_seekfile(iso->handle, ofs, SEEK_SET);
	
	ret = _readfile(iso->handle, dst, iso->blocksize);
	
	if (ret < iso->blocksize)
	{
		Console::Error("read error %d in _isoReadBlock", params ret);
		return -1;
	}

	return 0;
}

int _isoReadBlockD(isoFile *iso, u8 *dst, int lsn)
{
	int ret;

//	Console::WriteLn("_isoReadBlockD %d, blocksize=%d, blockofs=%d\n", params lsn, iso->blocksize, iso->blockofs);
	
	memset(dst, 0, iso->blockofs);
	for (int i = 0; i < iso->dtablesize;i++)
	{
		if (iso->dtable[i] != lsn) continue;

		_seekfile(iso->handle, 16 + i * (iso->blocksize + 4) + 4, SEEK_SET);
		ret = _readfile(iso->handle, dst, iso->blocksize);
		
		if (ret < iso->blocksize) return -1;

		return 0;
	}
	Console::WriteLn("Block %d not found in dump", params lsn);

	return -1;
}

int _isoReadBlockM(isoFile *iso, u8 *dst, int lsn)
{
	u64 ofs;
	int ret, i;

	for (i = 0; i < 8; i++)
	{
		if ((lsn >= iso->multih[i].slsn) && (lsn <= iso->multih[i].elsn))
		{
			break;
		}
	}
	
	if (i == 8) return -1;

	ofs = (u64)(lsn - iso->multih[i].slsn) * iso->blocksize + iso->offset;
	
//	Console::WriteLn("_isoReadBlock %d, blocksize=%d, blockofs=%d\n", params lsn, iso->blocksize, iso->blockofs);
	
	memset(dst, 0, iso->blockofs);
	_seekfile(iso->multih[i].handle, ofs, SEEK_SET);
	ret = _readfile(iso->multih[i].handle, dst, iso->blocksize);
	
	if (ret < iso->blocksize)
	{
		Console::WriteLn("read error %d in _isoReadBlockM", params ret);
		return -1;
	}

	return 0;
}

int isoReadBlock(isoFile *iso, u8 *dst, int lsn)
{
	int ret;

	if (lsn > iso->blocks)
	{
		Console::WriteLn("isoReadBlock: %d > %d", params lsn, iso->blocks);
		return -1;
	}
	
	if (iso->flags & ISOFLAGS_BLOCKDUMP)
		ret = _isoReadBlockD(iso, dst, lsn);
	else if (iso->flags & ISOFLAGS_MULTI)
		ret = _isoReadBlockM(iso, dst, lsn);
	else
		ret = _isoReadBlock(iso, dst, lsn);
	
	if (ret == -1) return -1;

	if (iso->type == ISOTYPE_CD)
	{
		LSNtoMSF(dst + 12, lsn);
		dst[15] = 2;
	}

	return 0;
}


int _isoWriteBlock(isoFile *iso, u8 *src, int lsn)
{
	int ret;
	u64 ofs = (u64)lsn * iso->blocksize + iso->offset;

	_seekfile(iso->handle, ofs, SEEK_SET);
	ret = _writefile(iso->handle, src, iso->blocksize);
	if (ret < iso->blocksize) return -1;

	return 0;
}

int _isoWriteBlockD(isoFile *iso, u8 *src, int lsn)
{
	int ret;

//	Console::WriteLn("_isoWriteBlock %d (ofs=%d)", params iso->blocksize, ofs);
	
	ret = _writefile(iso->handle, &lsn, 4);
	if (ret < 4) return -1;
	ret = _writefile(iso->handle, src, iso->blocksize);
	
//	Console::WriteLn("_isoWriteBlock %d", params ret);
	
	if (ret < iso->blocksize) return -1;

	return 0;
}

int isoWriteBlock(isoFile *iso, u8 *src, int lsn)
{
	int ret;

	if (iso->flags & ISOFLAGS_BLOCKDUMP)
		ret = _isoWriteBlockD(iso, src, lsn);
	else
		ret = _isoWriteBlock(iso, src, lsn);
	
	if (ret == -1) return -1;
	return 0;
}

void isoClose(isoFile *iso)
{
	if (iso->handle) _closefile(iso->handle);
	if (iso->htable) _closefile(iso->htable);
	if (iso->buffer) free(iso->buffer);
	
	free(iso);
}
<|MERGE_RESOLUTION|>--- conflicted
+++ resolved
@@ -26,138 +26,6 @@
 #include <fcntl.h>
 #include <errno.h>
 
-<<<<<<< HEAD
-#ifdef _WIN32
-#include <windows.h>
-
-void *_openfile(const char *filename, int flags)
-{
-	HANDLE handle;
-	wxString fn( wxString::FromAscii( filename ) );
-
-//	Console::WriteLn("_openfile %s, %d", params filename, flags & O_RDONLY);
-	if (flags & O_WRONLY)
-	{
-		int _flags = CREATE_NEW;
-		if (flags & O_CREAT) _flags = CREATE_ALWAYS;
-		handle = CreateFile(fn.c_str(), GENERIC_WRITE, 0, NULL, _flags, 0, NULL);
-	}
-	else
-	{
-		handle = CreateFile(fn.c_str(), GENERIC_READ, 0, NULL, OPEN_EXISTING, 0, NULL);
-	}
-
-	return handle == INVALID_HANDLE_VALUE ? NULL : handle;
-}
-
-u64 _tellfile(void *handle)
-{
-	u64 ofs;
-	PLONG _ofs = (LONG*) & ofs;
-	_ofs[1] = 0;
-	_ofs[0] = SetFilePointer(handle, 0, &_ofs[1], FILE_CURRENT);
-	return ofs;
-}
-
-int _seekfile(void *handle, u64 offset, int whence)
-{
-	u64 ofs = (u64)offset;
-	PLONG _ofs = (LONG*) & ofs;
-//	Console::WriteLn("_seekfile %p, %d_%d", params handle, _ofs[1], _ofs[0]);
-	if (whence == SEEK_SET)
-	{
-		SetFilePointer(handle, _ofs[0], &_ofs[1], FILE_BEGIN);
-	}
-	else
-	{
-		SetFilePointer(handle, _ofs[0], &_ofs[1], FILE_END);
-	}
-	return 0;
-}
-
-int _readfile(void *handle, void *dst, int size)
-{
-	DWORD ret;
-
-//	Console::WriteLn("_readfile %p %d", params handle, size);
-	ReadFile(handle, dst, size, &ret, NULL);
-//	Console::WriteLn("_readfile ret %d; %d", params ret, GetLastError());
-	return ret;
-}
-
-int _writefile(void *handle, void *src, int size)
-{
-	DWORD ret;
-
-//	Console::WriteLn("_writefile %p, %d", params handle, size);
-//	_seekfile(handle, _tellfile(handle));
-	WriteFile(handle, src, size, &ret, NULL);
-//	Console::WriteLn("_writefile ret %d", params ret);
-	return ret;
-}
-
-void _closefile(void *handle)
-{
-	CloseHandle(handle);
-}
-
-#else
-
-void *_openfile(const char *filename, int flags)
-{
-//	Console::WriteLn("_openfile %s %x", params filename, flags);
-
-	if (flags & O_WRONLY)
-		return fopen64(filename, "wb");
-	else 
-		return fopen64(filename, "rb");
-}
-
-u64 _tellfile(void *handle)
-{
-	s64 cursize = ftell(handle);
-	
-	if (cursize == -1)
-	{
-		// try 64bit
-		cursize = ftello64(handle);
-		if (cursize < -1)
-		{
-			// zero top 32 bits
-			cursize &= 0xffffffff;
-		}
-	}
-	return cursize;
-}
-
-int _seekfile(void *handle, u64 offset, int whence)
-{
-	int seekerr = fseeko64(handle, offset, whence);
-	
-	if (seekerr == -1) Console::Error("Failed to seek.");
-	
-	return seekerr;
-}
-
-int _readfile(void *handle, void *dst, int size)
-{
-	return fread(dst, 1, size, handle);
-}
-
-int _writefile(void *handle, void *src, int size)
-{
-	return fwrite(src, 1, size, handle);
-}
-
-void _closefile(void *handle)
-{
-	fclose(handle);
-}
-
-#endif
-
-=======
->>>>>>> b93f5bf9
 int detect(isoFile *iso)
 {
 	u8 buf[2448];
@@ -259,7 +127,7 @@
 	memset(iso, 0, sizeof(isoFile));
 	strcpy(iso->filename, filename);
 
-	iso->handle = _openfile(iso->filename, O_RDONLY);
+	iso->handle = _openfile( iso->filename, O_RDONLY);
 	if (iso->handle == NULL)
 	{
 		Console::Error("error loading %s", params iso->filename);
